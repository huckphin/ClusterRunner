--- conflicted
+++ resolved
@@ -22,7 +22,7 @@
 
         # Stub out a few library dependencies that launch subprocesses.
         self.patch('app.util.autoversioning.get_version').return_value = '0.0.0'
-        self.patch('app.util.conf.base_config_loader.platform.node')
+        self.patch('app.util.conf.base_config_loader.platform.node').return_value = 'fake_hostname'
 
         if self._do_network_mocks:
             # requests.Session() also makes some subprocess calls on instantiation.
@@ -131,18 +131,9 @@
         """
         blacklisted_methods = {
             'filesystem side effects': [
-<<<<<<< HEAD
-                'os.chmod',
-                'os.killpg',
-                'os.makedirs',
-                'os.remove',
-                'os.rename',
-                'os.rmdir',
-=======
                 'os.chmod', 'os.chown',  'os.fchmod', 'os.fchown', 'os.fsync', 'os.ftruncate', 'os.lchown', 'os.link',
                 'os.lockf', 'os.mkdir', 'os.mkfifo', 'os.mknod', 'os.open', 'os.openpty', 'os.makedirs', 'os.remove',
                 'os.rename', 'os.replace', 'os.rmdir', 'os.symlink', 'os.unlink',
->>>>>>> f3aee18f
                 'shutil.rmtree',
                 'app.util.fs.extract_tar',
                 'app.util.fs.compress_directory',
